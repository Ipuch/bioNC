from .protocols import Data

from .segment_template import SegmentTemplate
from ..bionc_numpy.biomechanical_model import BiomechanicalModel
from ..bionc_numpy.enums import JointType
from ..utils.enums import NaturalAxis, EulerSequence


class BiomechanicalModelTemplate:
    def __init__(self):
        self.segments = {}
        self.joints = {}

    def __getitem__(self, name: str):
        return self.segments[name]

    def __setitem__(self, name: str, segment: SegmentTemplate):
        if segment.name is not None and segment.name != name:
            raise ValueError(
                "The segment name should be the same as the 'key'. Alternatively, segment.name can be left undefined"
            )
        segment.name = name  # Make sure the name of the segment fits the internal one
        self.segments[name] = segment

    def add_joint(
        self,
        name: str,
        joint_type: JointType,
        parent: str,
        child: str,
        parent_axis: NaturalAxis | tuple[NaturalAxis] | list[NaturalAxis] = None,
        child_axis: NaturalAxis | tuple[NaturalAxis] | list[NaturalAxis] = None,
        parent_point: str = None,
        child_point: str = None,
        length: float = None,
        theta: float | tuple[float] | list[float] = None,
        projection_basis: EulerSequence = None,
    ):
        """
        This method adds a joint to the model

        Parameters
        ----------
        name: str
            The name of the joint
        joint_type : JointType
            The joint to add
        parent : str
            The name of the parent segment
        child : str
            The name of the child segment
        parent_axis : NaturalAxis | tuple[NaturalAxis] | list[NaturalAxis]
            The axis of the parent segment, zero, one or two element but not more.
        child_axis : NaturalAxis | tuple[NaturalAxis] | list[NaturalAxis]
            The axis of the child segment, zero, one or two element but not more.
        parent_point : str
            The name of the parent point
        child_point : str
            The name of the child point
        length : float
            The length for the constant length joint constraint
        theta : float | tuple[float] | list[float]
            The angle of axis constraints, zero, one or two element but not more.
        projection_basis : EulerSequence
            The euler projection_basis to project the joint angles on or joint torques on

        Returns
        -------
        None
        """
        if name is None:
            name = f"{parent}_{child}"
        self.joints[name] = dict(
            name=name,
            joint_type=joint_type,
            parent=parent,
            child=child,
            parent_axis=parent_axis,
            child_axis=child_axis,
            theta=theta,
<<<<<<< HEAD
            projection_basis=projection_basis,
=======
            parent_point=parent_point,
            child_point=child_point,
            length=length,
>>>>>>> df64f194
        )

    def update(self, data: Data) -> BiomechanicalModel:
        """
        Collapse the model to an actual personalized biomechanical model based on the generic model and the data
        file (usually a static trial)

        Parameters
        ----------
        data
            The data to collapse the model from
        """
        model = BiomechanicalModel()
        for name in self.segments:
            s = self.segments[name]

            # need to be done right before the update
            Q_xp = s.natural_segment.experimental_Q(data, model)

            natural_segment = s.natural_segment.update()
            natural_segment.set_name(name)

            natural_segment.set_experimental_Q_function(s.natural_segment.experimental_Q)

            # inertia_parameters = None
            # if s.inertia_parameters is not None:
            # todo: this is not working yet
            # natural_segment.set_inertia_parameters(s.inertia_parameters)

            model[s.name] = natural_segment

            for marker in s.markers:
                model.segments[name].add_natural_marker(marker.to_natural_marker(data, model, Q_xp))

        for key, joint in self.joints.items():
            model._add_joint(joint)

        return model<|MERGE_RESOLUTION|>--- conflicted
+++ resolved
@@ -78,13 +78,10 @@
             parent_axis=parent_axis,
             child_axis=child_axis,
             theta=theta,
-<<<<<<< HEAD
-            projection_basis=projection_basis,
-=======
             parent_point=parent_point,
             child_point=child_point,
             length=length,
->>>>>>> df64f194
+            projection_basis=projection_basis,
         )
 
     def update(self, data: Data) -> BiomechanicalModel:
