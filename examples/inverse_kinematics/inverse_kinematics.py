--- conflicted
+++ resolved
@@ -1,11 +1,8 @@
 """
 This example shows how to use the InverseKinematics class to solve an inverse kinematics problem.
 """
-<<<<<<< HEAD
-=======
 
 from bionc import InverseKinematics, Viz, NaturalCoordinates
->>>>>>> c92c5869
 import numpy as np
 import time
 from pyomeca import Markers
